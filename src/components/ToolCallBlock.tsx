--- conflicted
+++ resolved
@@ -7,7 +7,6 @@
   ToolHeader,
   ToolInput,
 } from "@/components/ai-elements/tool";
-import { makeRelativePath } from "@/lib/path-utils";
 import type { ToolResult, ToolUse } from "@/types/transcript";
 import DiffView from "./DiffView";
 import { getToolPreview } from "./getToolPreview";
@@ -48,142 +47,6 @@
   );
 }
 
-<<<<<<< HEAD
-function getToolPreview(
-  toolName: string,
-  // biome-ignore lint/suspicious/noExplicitAny: Tool input types are dynamic
-  input: Record<string, any>,
-  cwd?: string,
-): string | null {
-  switch (toolName) {
-    case "Read":
-      return input.file_path ? makeRelativePath(input.file_path, cwd) : null;
-
-    case "Write":
-    case "Edit":
-    case "replace": // Gemini's edit tool
-      return input.file_path ? makeRelativePath(input.file_path, cwd) : null;
-
-    case "Glob":
-      return input.pattern || null;
-
-    case "Grep":
-      return input.pattern ? `"${input.pattern}"` : null;
-
-    case "Bash": {
-      if (!input.command) return null;
-      const cmd = input.command as string;
-
-      // Extract the main command (first meaningful token)
-      const trimmed = cmd.trim();
-
-      // Handle common patterns
-      if (trimmed.startsWith("npx ")) {
-        const match = trimmed.match(/^npx\s+([^\s]+)/);
-        return match ? `npx ${match[1]}` : "npx";
-      }
-
-      if (trimmed.startsWith("npm ")) {
-        const match = trimmed.match(/^npm\s+(run\s+)?([^\s]+)/);
-        return match
-          ? match[1]
-            ? `npm run ${match[2]}`
-            : `npm ${match[2]}`
-          : "npm";
-      }
-
-      // For other commands, get first ~50 chars or until &&, ||, |, ;
-      const breakPoints = /[&|;]/;
-      const breakIndex = cmd.search(breakPoints);
-      const displayCmd =
-        breakIndex !== -1 ? cmd.substring(0, breakIndex).trim() : cmd;
-
-      return displayCmd.length > 50
-        ? `${displayCmd.substring(0, 50)}...`
-        : displayCmd;
-    }
-
-    case "WebFetch":
-      return input.url || null;
-
-    case "Task":
-      return input.description || null;
-
-    case "SlashCommand":
-      return input.command || null;
-
-    case "TodoWrite":
-      if (input.todos && Array.isArray(input.todos)) {
-        return `${input.todos.length} todo${input.todos.length !== 1 ? "s" : ""}`;
-      }
-      return null;
-
-    case "update_plan":
-      if (input.plan && Array.isArray(input.plan)) {
-        return `${input.plan.length} step${input.plan.length !== 1 ? "s" : ""}`;
-      }
-      return null;
-
-    case "shell": {
-      // Codex shell tool
-      if (!input.command) return null;
-
-      // Parse command - it's usually an array like ["bash", "-lc", "actual command"]
-      let actualCommand: string;
-      if (Array.isArray(input.command)) {
-        // Skip "bash", "-lc" and get the actual command
-        const filtered = input.command.filter(
-          (arg: string) => arg !== "bash" && arg !== "-lc",
-        );
-        actualCommand = filtered.join(" ");
-      } else if (typeof input.command === "string") {
-        actualCommand = input.command;
-      } else {
-        return null;
-      }
-
-      // Get first line if multiline
-      const firstLine = actualCommand.trim().split("\n")[0];
-
-      // For commands, get first ~60 chars or until &&, ||, |, ;
-      const breakPoints = /[&|;]/;
-      const breakIndex = firstLine.search(breakPoints);
-      const displayCmd =
-        breakIndex !== -1
-          ? firstLine.substring(0, breakIndex).trim()
-          : firstLine;
-
-      return displayCmd.length > 60
-        ? `${displayCmd.substring(0, 60)}...`
-        : displayCmd;
-    }
-
-    default: {
-      // For unknown tools, try to find a likely preview field
-      const previewFields = [
-        "path",
-        "file_path",
-        "pattern",
-        "query",
-        "command",
-        "description",
-      ];
-      for (const field of previewFields) {
-        if (input[field] && typeof input[field] === "string") {
-          // Convert paths to relative for path-like fields
-          if (field === "path" || field === "file_path") {
-            return makeRelativePath(input[field], cwd);
-          }
-          return input[field];
-        }
-      }
-      return null;
-    }
-  }
-}
-
-=======
->>>>>>> 44f3f237
 /**
  * Normalize todo list data from different providers into a common format
  */
